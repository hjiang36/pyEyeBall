--- conflicted
+++ resolved
@@ -131,15 +131,10 @@
             plt.show()
         elif param == "psf":
             assert opt is not None, "Wavelength to be plotted required as opt"
-<<<<<<< HEAD
-            sx = np.linspace(-0.002, 0.002, 50)
-            sy = np.linspace(-0.002, 0.002, 50)
-=======
             sx = np.linspace(-2e-5, 2e-5, 500)
             sy = np.linspace(-2e-5, 2e-5, 500)
             xx, yy = np.meshgrid(sx, sy)
-
->>>>>>> 1af89fe5
+            
             psf = self.psf(opt)
 
             fig = plt.figure()
@@ -255,14 +250,10 @@
         :param wave: scalar, wavelength sample to be retrieved
         :return: point spread function for certain wavelength, to get psf data, use psf(psf_support)
         """
-<<<<<<< HEAD
-        # get frequency support in cycles/deg
-        fx, fy = self.frequency_support
-=======
+
         # get frequency support
         max_freq = 200
         fx, fy = np.meshgrid(range(-max_freq, max_freq), range(-max_freq, max_freq))
->>>>>>> 1af89fe5
         freq = np.sqrt(fx**2 + fy**2)
 
         # get otf at wavelength
